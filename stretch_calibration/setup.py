from setuptools import setup, find_packages
from glob import glob

package_name = 'stretch_calibration'

setup(
    name=package_name,
    version='0.2.0',
    packages=find_packages(),
    data_files=[
        ('share/ament_index/resource_index/packages', ['resource/' + package_name]),
        ('share/' + package_name, ['package.xml']),
        ('share/' + package_name + '/launch', glob('launch/*.launch.py')),
        ('share/' + package_name + '/config', glob('config/*')),
        ('share/' + package_name + '/rviz', glob('rviz/*')),
    ],
    install_requires=['setuptools'],
    url='https://github.com/hello-robot/stretch_ros2',
    license='Apache License 2.0',
    author='Hello Robot Inc.',
    author_email='support@hello-robot.com',
    description='The stretch calibration package',
    tests_require=['pytest'],
    entry_points={
        'console_scripts': [
            'collect_head_calibration_data = stretch_calibration.collect_head_calibration_data:main',
            'process_head_calibration_data = stretch_calibration.process_head_calibration_data:main',
<<<<<<< HEAD
            'check_head_calibration = stretch_calibration.check_head_calibration:main',
            'visualize_most_recent_head_calibration = stretch_calibration.visualize_most_recent_head_calibration:main',
            'update_with_most_recent_calibration = stretch_calibration.update_with_most_recent_calibration:main',
            'update_urdf_after_xacro_change = stretch_calibration.update_urdf_after_xacro_change:main',
            'revert_to_previous_calibration = stretch_calibration.revert_to_previous_calibration:main',
=======
            'update_uncalibrated_urdf = stretch_calibration.update_uncalibrated_urdf:main',
>>>>>>> 447346dd
        ],
    },
)<|MERGE_RESOLUTION|>--- conflicted
+++ resolved
@@ -25,15 +25,12 @@
         'console_scripts': [
             'collect_head_calibration_data = stretch_calibration.collect_head_calibration_data:main',
             'process_head_calibration_data = stretch_calibration.process_head_calibration_data:main',
-<<<<<<< HEAD
+            'update_uncalibrated_urdf = stretch_calibration.update_uncalibrated_urdf:main',
             'check_head_calibration = stretch_calibration.check_head_calibration:main',
             'visualize_most_recent_head_calibration = stretch_calibration.visualize_most_recent_head_calibration:main',
             'update_with_most_recent_calibration = stretch_calibration.update_with_most_recent_calibration:main',
             'update_urdf_after_xacro_change = stretch_calibration.update_urdf_after_xacro_change:main',
             'revert_to_previous_calibration = stretch_calibration.revert_to_previous_calibration:main',
-=======
-            'update_uncalibrated_urdf = stretch_calibration.update_uncalibrated_urdf:main',
->>>>>>> 447346dd
         ],
     },
 )