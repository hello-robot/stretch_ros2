#! /usr/bin/env python3

import copy
import yaml
import numpy as np
import threading
from .rwlock import RWLock
import stretch_body.robot as rb
<<<<<<< HEAD
from stretch_body import gamepad_teleop
=======
import stretch_body
>>>>>>> aa213f11
from stretch_body.hello_utils import ThreadServiceExit

import tf2_ros
from tf_transformations import quaternion_from_euler

import rclpy
from rclpy.duration import Duration
from rclpy.executors import MultiThreadedExecutor
from rclpy.callback_groups import MutuallyExclusiveCallbackGroup
from rclpy.node import Node

from geometry_msgs.msg import Twist
from geometry_msgs.msg import TransformStamped

from std_srvs.srv import Trigger
from std_srvs.srv import SetBool

from nav_msgs.msg import Odometry
from sensor_msgs.msg import BatteryState, JointState, Imu, MagneticField, Joy
from std_msgs.msg import Bool, String

from hello_helpers.gripper_conversion import GripperConversion
from hello_helpers.gamepad_conversion import unpack_joy_to_gamepad_state, get_default_gamepad_state
from .joint_trajectory_server import JointTrajectoryAction
from .stretch_diagnostics import StretchDiagnostics

GRIPPER_DEBUG = False
BACKLASH_DEBUG = False


class StretchDriver(Node):

    def __init__(self):
        super().__init__('stretch_driver')
        self.use_robotis_head = True
        self.use_robotis_end_of_arm = True

        self.default_goal_timeout_s = 10.0
        self.default_goal_timeout_duration = Duration(seconds=self.default_goal_timeout_s)

        # Initialize calibration offsets
        self.head_tilt_calibrated_offset_rad = 0.0
        self.head_pan_calibrated_offset_rad = 0.0

        # Initialize backlash state
        self.backlash_state = {'head_tilt_looking_up': False,
                               'head_pan_looked_left': False,
                               'wrist_extension_retracted': False}

        # Initialize backlash offsets
        self.head_pan_calibrated_looked_left_offset_rad = 0.0
        self.head_tilt_calibrated_looking_up_offset_rad = 0.0
        self.wrist_extension_calibrated_retracted_offset_m = 0.0
        self.head_tilt_backlash_transition_angle_rad = -0.4

        self.gripper_conversion = GripperConversion()

        self.robot_stop_lock = threading.Lock()

        self.robot_mode_rwlock = RWLock()
        self.robot_mode = None

        self.control_modes = ['position', 'navigation', 'trajectory', 'gamepad']
        self.prev_runstop_state = None
        self.dirty_command = False

        self.voltage_history = []
        self.charging_state_history = [BatteryState.POWER_SUPPLY_STATUS_UNKNOWN] * 10
        self.charging_state = BatteryState.POWER_SUPPLY_STATUS_UNKNOWN
        
        self.gamepad_teleop = None
        self.gamepad_joy_state = get_default_gamepad_state()
        self.ros_setup()

    def set_gamepad_motion_callback(self, joy):
        self.robot_mode_rwlock.acquire_read()
        if self.robot_mode != 'gamepad':
            self.get_logger().error('{0} Stretch Driver must be in gamepad mode to '
                                    'receive a Joy msg on stretch_gamepad. '
                                    'Current mode = {1}.'.format(self.node_name, self.robot_mode))
            return
        self.gamepad_joy_state = joy
        self.last_gamepad_joy_time = self.get_clock().now()
        self.robot_mode_rwlock.release_read()
        
    # MOBILE BASE VELOCITY METHODS ############

    def set_mobile_base_velocity_callback(self, twist):
        self.robot_mode_rwlock.acquire_read()
        if self.robot_mode != 'navigation':
            self.get_logger().error('{0} action server must be in navigation mode to '
                                    'receive a twist on cmd_vel. '
                                    'Current mode = {1}.'.format(self.node_name, self.robot_mode))
            return
        self.linear_velocity_mps = twist.linear.x
        self.angular_velocity_radps = twist.angular.z
        self.last_twist_time = self.get_clock().now()
        self.robot_mode_rwlock.release_read()

    def command_mobile_base_velocity_and_publish_state(self):
        self.robot_mode_rwlock.acquire_read()

        if BACKLASH_DEBUG:
            print('***')
            print('self.backlash_state =', self.backlash_state)
        
        if self.robot_mode == 'gamepad':
            time_since_last_joy = self.get_clock().now() - self.last_gamepad_joy_time
            if time_since_last_joy < self.timeout:
                self.gamepad_teleop.step(unpack_joy_to_gamepad_state(self.gamepad_joy_state)) #TODO step(unpacked_state)
            else:
                self.gamepad_teleop.step()
            self.robot.push_command()
            
        # set new mobile base velocities, if appropriate
        # check on thread safety for this with callback that sets velocity command values
        if self.robot_mode == 'navigation':
            time_since_last_twist = self.get_clock().now() - self.last_twist_time
            if time_since_last_twist < self.timeout:
                self.robot.base.set_velocity(self.linear_velocity_mps, self.angular_velocity_radps)
                # self.robot.push_command() #Moved to main
            else:
                # Too much information in general, although it could be blocked, since it's just INFO.
                self.robot.base.set_velocity(0.0, 0.0)
                # self.robot.push_command() #Moved to main

        # get copy of the current robot status (uses lock held by the robot)
        robot_status = self.robot.get_status()

        # In the future, consider using time stamps from the robot's
        # motor control boards and other boards. These would need to
        # be synchronized with the ros clock.
        # robot_time = robot_status['timestamp_pc']
        # self.get_logger().info('robot_time =', robot_time)
        # current_time = rospy.Time.from_sec(robot_time)

        current_clock = self.get_clock().now()
        current_time = current_clock.to_msg()

        # obtain odometry
        # assign relevant base status to variables
        base_status = robot_status['base']
        x = base_status['x']
        y = base_status['y']
        theta = base_status['theta']
        x_vel = base_status['x_vel']
        y_vel = base_status['y_vel']
        theta_vel = base_status['theta_vel']

        # assign relevant arm status to variables
        arm_status = robot_status['arm']
        if self.backlash_state['wrist_extension_retracted']:
            arm_backlash_correction = self.wrist_extension_calibrated_retracted_offset_m
        else:
            arm_backlash_correction = 0.0

        if BACKLASH_DEBUG:
            print('arm_backlash_correction =', arm_backlash_correction)
        pos_out = arm_status['pos'] + arm_backlash_correction
        vel_out = arm_status['vel']
        eff_out = arm_status['motor']['effort_pct']

        lift_status = robot_status['lift']
        pos_up = lift_status['pos']
        vel_up = lift_status['vel']
        eff_up = lift_status['motor']['effort_pct']

        if self.use_robotis_end_of_arm:
            # assign relevant wrist status to variables
            wrist_yaw_status = robot_status['end_of_arm']['wrist_yaw']
            wrist_yaw_rad = wrist_yaw_status['pos']
            wrist_yaw_vel = wrist_yaw_status['vel']
            wrist_yaw_effort = wrist_yaw_status['effort']
            
            dex_wrist_attached = False
            if 'wrist_pitch' in robot_status['end_of_arm']:
                dex_wrist_attached = True
            
            if dex_wrist_attached:
                wrist_pitch_status = robot_status['end_of_arm']['wrist_pitch']
                wrist_pitch_rad = wrist_pitch_status['pos']
                wrist_pitch_vel = wrist_pitch_status['vel']
                wrist_pitch_effort = wrist_pitch_status['effort']

                wrist_roll_status = robot_status['end_of_arm']['wrist_roll']
                wrist_roll_rad = wrist_roll_status['pos']
                wrist_roll_vel = wrist_roll_status['vel']
                wrist_roll_effort = wrist_roll_status['effort']

            # assign relevant gripper status to variables
            gripper_status = robot_status['end_of_arm']['stretch_gripper']
            if GRIPPER_DEBUG:
                print('-----------------------')
                print('gripper_status[\'pos\'] =', gripper_status['pos'])
                print('gripper_status[\'pos_pct\'] =', gripper_status['pos_pct'])
            gripper_aperture_m, gripper_finger_rad, gripper_finger_effort, gripper_finger_vel = \
                self.gripper_conversion.status_to_all(gripper_status)
            if GRIPPER_DEBUG:
                print('gripper_aperture_m =', gripper_aperture_m)
                print('gripper_finger_rad =', gripper_finger_rad)
                print('-----------------------')

        if self.use_robotis_head:
            # assign relevant head pan status to variables
            head_pan_status = robot_status['head']['head_pan']
            if self.backlash_state['head_pan_looked_left']:
                pan_backlash_correction = self.head_pan_calibrated_looked_left_offset_rad
            else:
                pan_backlash_correction = 0.0
            if BACKLASH_DEBUG:
                print('pan_backlash_correction =', pan_backlash_correction)
            head_pan_rad = head_pan_status['pos'] + self.head_pan_calibrated_offset_rad + pan_backlash_correction
            head_pan_vel = head_pan_status['vel']
            head_pan_effort = head_pan_status['effort']

            # assign relevant head tilt status to variables
            head_tilt_status = robot_status['head']['head_tilt']
            if self.backlash_state['head_tilt_looking_up']:
                tilt_backlash_correction = self.head_tilt_calibrated_looking_up_offset_rad
            else:
                tilt_backlash_correction = 0.0
            if BACKLASH_DEBUG:
                print('tilt_backlash_correction =', tilt_backlash_correction)
            head_tilt_rad = head_tilt_status['pos'] + self.head_tilt_calibrated_offset_rad + tilt_backlash_correction
            head_tilt_vel = head_tilt_status['vel']
            head_tilt_effort = head_tilt_status['effort']

        q = quaternion_from_euler(0.0, 0.0, theta)

        if self.broadcast_odom_tf:
            # publish odometry via TF
            t = TransformStamped()
            t.header.stamp = current_time
            t.header.frame_id = self.odom_frame_id
            t.child_frame_id = self.base_frame_id
            t.transform.translation.x = x
            t.transform.translation.y = y
            t.transform.translation.z = 0.0
            t.transform.rotation.x = q[0]
            t.transform.rotation.y = q[1]
            t.transform.rotation.z = q[2]
            t.transform.rotation.w = q[3]
            self.tf_broadcaster.sendTransform(t)

            b = TransformStamped()
            b.header.stamp = current_time
            b.header.frame_id = self.base_frame_id
            b.child_frame_id = "base_footprint"
            b.transform.translation.x = 0.0
            b.transform.translation.y = 0.0
            b.transform.translation.z = 0.0
            b.transform.rotation.x = 0.0
            b.transform.rotation.y = 0.0
            b.transform.rotation.z = 0.0
            b.transform.rotation.w = 1.0
            self.tf_broadcaster.sendTransform(b)

        # publish odometry via the odom topic
        odom = Odometry()
        odom.header.stamp = current_time
        odom.header.frame_id = self.odom_frame_id
        odom.child_frame_id = self.base_frame_id
        odom.pose.pose.position.x = x
        odom.pose.pose.position.y = y
        odom.pose.pose.orientation.x = q[0]
        odom.pose.pose.orientation.y = q[1]
        odom.pose.pose.orientation.z = q[2]
        odom.pose.pose.orientation.w = q[3]
        odom.twist.twist.linear.x = x_vel
        odom.twist.twist.linear.y = y_vel
        odom.twist.twist.angular.z = theta_vel
        self.odom_pub.publish(odom)

        ##################################################
        # obtain battery state
        pimu_hardware_id = self.robot.pimu.board_info['hardware_id']
        invalid_reading = float('NaN')
        v = float(robot_status['pimu']['voltage'])
        self.voltage_history.append(v)
        if len(self.voltage_history) > 100:
            self.voltage_history.pop(0)
            self.charging_state_history.pop(0)
            if v > np.mean(self.voltage_history) + 3 * np.std(self.voltage_history):
                self.charging_state_history.append(BatteryState.POWER_SUPPLY_STATUS_CHARGING)
            elif v < np.mean(self.voltage_history) - 3 * np.std(self.voltage_history):
                self.charging_state_history.append(BatteryState.POWER_SUPPLY_STATUS_DISCHARGING)
            else:
                self.charging_state_history.append(BatteryState.POWER_SUPPLY_STATUS_UNKNOWN)
        filtered_charging_state = max(set(self.charging_state_history), key=self.charging_state_history.count)
        if filtered_charging_state != BatteryState.POWER_SUPPLY_STATUS_UNKNOWN:
            if pimu_hardware_id == 0:
                self.charging_state = filtered_charging_state
            elif pimu_hardware_id == 1:
                if robot_status['pimu']['charger_connected'] == True and filtered_charging_state == BatteryState.POWER_SUPPLY_STATUS_CHARGING:
                    self.charging_state = BatteryState.POWER_SUPPLY_STATUS_CHARGING
                elif robot_status['pimu']['charger_connected'] == False and filtered_charging_state == BatteryState.POWER_SUPPLY_STATUS_DISCHARGING:
                    self.charging_state = BatteryState.POWER_SUPPLY_STATUS_DISCHARGING
            elif pimu_hardware_id == 2:
                if robot_status['pimu']['charger_connected'] == True and filtered_charging_state == BatteryState.POWER_SUPPLY_STATUS_CHARGING:
                    self.charging_state = BatteryState.POWER_SUPPLY_STATUS_CHARGING
                elif robot_status['pimu']['charger_connected'] == False and filtered_charging_state == BatteryState.POWER_SUPPLY_STATUS_DISCHARGING:
                    self.charging_state = BatteryState.POWER_SUPPLY_STATUS_DISCHARGING

        i = float(robot_status['pimu']['current'])
        if self.charging_state == BatteryState.POWER_SUPPLY_STATUS_CHARGING:
            i = float(robot_status['pimu']['current'])
        elif self.charging_state == BatteryState.POWER_SUPPLY_STATUS_DISCHARGING:
            i = -1 * float(robot_status['pimu']['current'])

        # publish battery state
        # TODO: Add way to determine if the robot is charging
        # TODO: Calculate the percentage
        battery_state = BatteryState()
        battery_state.header.stamp = current_time
        battery_state.voltage = v
        battery_state.temperature = invalid_reading
        battery_state.current = i
        battery_state.charge = invalid_reading
        battery_state.capacity = invalid_reading
        battery_state.design_capacity = 18.0
        battery_state.percentage = invalid_reading
        battery_state.power_supply_status = self.charging_state
        battery_state.power_supply_health = BatteryState.POWER_SUPPLY_HEALTH_UNKNOWN
        battery_state.power_supply_technology = BatteryState.POWER_SUPPLY_TECHNOLOGY_UNKNOWN
        # misuse the 'present' flag to indicated whether the barrel jack button is pressed (i.e. charger is present, but may or may not be providing power)
        if pimu_hardware_id == 0:
            battery_state.present = False
        elif pimu_hardware_id == 1 or pimu_hardware_id == 2:
            battery_state.present = robot_status['pimu']['charger_connected']
        self.power_pub.publish(battery_state)
        
        ##################################################
        # publish homed status
        homed_status = Bool()
        homed_status.data = bool(self.robot.is_calibrated())
        self.homed_pub.publish(homed_status)

        # publish runstop event
        runstop_event = Bool()
        runstop_event.data = robot_status['pimu']['runstop_event']
        self.runstop_event_pub.publish(runstop_event)

        # publish stretch_driver operation mode
        mode_msg = String()
        mode_msg.data = self.robot_mode
        self.mode_pub.publish(mode_msg)

        # publish end of arm tool
        tool_msg = String()
        tool_msg.data = self.robot.end_of_arm.name
        self.tool_pub.publish(tool_msg)

        # publish joint state for the arm
        joint_state = JointState()
        joint_state.header.stamp = current_time
        # joint_arm_l3 is the most proximal and joint_arm_l0 is the
        # most distal joint of the telescoping arm model. The joints
        # are connected in series such that moving the most proximal
        # joint moves all the other joints in the global frame.
        joint_state.name = ['wrist_extension', 'joint_lift', 'joint_arm_l3', 'joint_arm_l2', 'joint_arm_l1', 'joint_arm_l0']

        # set positions of the telescoping joints
        positions = [pos_out / 4.0 for i in range(4)]
        # set lift position
        positions.insert(0, pos_up)
        # set wrist_extension position
        positions.insert(0, pos_out)

        # set velocities of the telescoping joints
        velocities = [vel_out / 4.0 for i in range(4)]
        # set lift velocity
        velocities.insert(0, vel_up)
        # set wrist_extension velocity
        velocities.insert(0, vel_out)

        # set efforts of the telescoping joints
        efforts = [eff_out for i in range(4)]
        # set lift effort
        efforts.insert(0, eff_up)
        # set wrist_extension effort
        efforts.insert(0, eff_out)

        if self.use_robotis_head:
            head_joint_names = ['joint_head_pan', 'joint_head_tilt']
            joint_state.name.extend(head_joint_names)

            positions.append(head_pan_rad)
            velocities.append(head_pan_vel)
            efforts.append(head_pan_effort)

            positions.append(head_tilt_rad)
            velocities.append(head_tilt_vel)
            efforts.append(head_tilt_effort)

        if self.use_robotis_end_of_arm:
            if dex_wrist_attached:
                end_of_arm_joint_names = ['joint_wrist_yaw', 'joint_wrist_pitch', 'joint_wrist_roll', 'joint_gripper_finger_left', 'joint_gripper_finger_right']
            else:
                end_of_arm_joint_names = ['joint_wrist_yaw', 'joint_gripper_finger_left', 'joint_gripper_finger_right']
            
            joint_state.name.extend(end_of_arm_joint_names)

            positions.append(wrist_yaw_rad)
            velocities.append(wrist_yaw_vel)
            efforts.append(wrist_yaw_effort)

            if dex_wrist_attached:
                positions.append(wrist_pitch_rad)
                velocities.append(wrist_pitch_vel)
                efforts.append(wrist_pitch_effort)

                positions.append(wrist_roll_rad)
                velocities.append(wrist_roll_vel)
                efforts.append(wrist_roll_effort)

            positions.append(gripper_finger_rad)
            velocities.append(gripper_finger_vel)
            efforts.append(gripper_finger_effort)

            positions.append(gripper_finger_rad)
            velocities.append(gripper_finger_vel)
            efforts.append(gripper_finger_effort)

        # set joint_state
        joint_state.position = positions
        joint_state.velocity = velocities
        joint_state.effort = efforts
        self.joint_state_pub.publish(joint_state)

        ##################################################
        # publish IMU sensor data
        imu_status = robot_status['pimu']['imu']
        ax = imu_status['ax']
        ay = imu_status['ay']
        az = imu_status['az']
        gx = imu_status['gx']
        gy = imu_status['gy']
        gz = imu_status['gz']

        i = Imu()
        i.header.stamp = current_time
        i.header.frame_id = 'imu_mobile_base'
        i.angular_velocity.x = gx
        i.angular_velocity.y = gy
        i.angular_velocity.z = gz

        i.linear_acceleration.x = ax
        i.linear_acceleration.y = ay
        i.linear_acceleration.z = az
        self.imu_mobile_base_pub.publish(i)

        m = MagneticField()
        m.header.stamp = current_time
        m.header.frame_id = 'imu_mobile_base'
        self.magnetometer_mobile_base_pub.publish(m)

        accel_status = robot_status['wacc']
        ax = accel_status['ax']
        ay = accel_status['ay']
        az = accel_status['az']

        i = Imu()
        i.header.stamp = current_time
        i.header.frame_id = 'accel_wrist'
        i.linear_acceleration.x = ax
        i.linear_acceleration.y = ay
        i.linear_acceleration.z = az
        self.imu_wrist_pub.publish(i)
        ##################################################

        self.robot_mode_rwlock.release_read()

        # must happen after the read release, otherwise the write lock in change_mode() will cause a deadlock
        if (self.prev_runstop_state == None and runstop_event.data) or (self.prev_runstop_state != None and runstop_event.data != self.prev_runstop_state):
            self.runstop_the_robot(runstop_event.data, just_change_mode=True)
        self.prev_runstop_state = runstop_event.data
        
        self.robot.non_dxl_thread.step()
        if not self.robot_mode == 'trajectory':
            self.robot.push_command() # Main push command
            self.dirty_command = False

    # CHANGE MODES ################

    def change_mode(self, new_mode, code_to_run = None):
        self.robot_mode_rwlock.acquire_write()
        self.robot_mode = new_mode
        
        if code_to_run:
            code_to_run()

        self.get_logger().info('{0}: Changed to mode = {1}'.format(self.node_name, self.robot_mode))
        self.robot_mode_rwlock.release_write()

    # TODO : add a freewheel mode or something comparable for the mobile base?

    def turn_on_navigation_mode(self):
        # Navigation mode enables mobile base velocity control via
        # cmd_vel, and disables position-based control of the mobile
        # base.
        def code_to_run():
            self.linear_velocity_mps = 0.0
            self.angular_velocity_radps = 0.0
        self.change_mode('navigation', code_to_run)
        return True, 'Now in navigation mode.'

    def turn_on_position_mode(self):
        # Position mode enables mobile base translation and rotation
        # using position control with sequential incremental rotations
        # and translations. It also disables velocity control of the
        # mobile base. It does not update the virtual prismatic
        # joint. The frames associated with 'floor_link' and
        # 'base_link' become identical in this mode.
        def code_to_run():
            self.robot.base.enable_pos_incr_mode()
        self.change_mode('position', code_to_run)
        return True, 'Now in position mode.'

    def turn_on_trajectory_mode(self):
        # Trajectory mode is able to execute plans from
        # high level planners like MoveIt2. These planners
        # send whole robot waypoint trajectories to the
        # joint trajectory action server, and the underlying
        # Python interface to the robot (Stretch Body) executes
        # the trajectory, respecting each waypoints' time_from_start
        # attribute of the trajectory_msgs/JointTrajectoryPoint
        # message. This allows coordinated motion of the base + arm.
        def code_to_run():
            try:
                self.robot.stop_trajectory()
            except NotImplementedError as e:
                return False, str(e)
            self.robot.base.first_step = True
            self.robot.base.pull_status()

        self.change_mode('trajectory', code_to_run)
        return True, 'Now in trajectory mode.'

    def turn_on_gamepad_mode(self):
        def code_to_run():
            try:
                self.robot.stop_trajectory()
            except NotImplementedError as e:
                return False, str(e)
            self.gamepad_teleop.do_double_beep()
            self.robot.base.pull_status()

        self.change_mode('gamepad', code_to_run)
        return True, 'Now in gamepad mode.'
    

    # SERVICE CALLBACKS ##############

    def stop_the_robot_callback(self, request, response):
        with self.robot_stop_lock:
            self.robot.base.translate_by(0.0)
            self.robot.base.rotate_by(0.0)
            self.robot.arm.move_by(0.0)
            self.robot.lift.move_by(0.0)
            # self.robot.push_command() #Moved to main

            self.robot.head.move_by('head_pan', 0.0)
            self.robot.head.move_by('head_tilt', 0.0)
            self.robot.end_of_arm.move_by('wrist_yaw', 0.0)
            self.robot.end_of_arm.move_by('stretch_gripper', 0.0)
            # self.robot.push_command() #Moved to main

        self.get_logger().info('Received stop_the_robot service call, so commanded all actuators to stop.')
        response.success = True
        response.message = 'Stopped the robot.'
        return response

    def home_the_robot_callback(self, request, response):
        success, message = self.home_the_robot()

        self.get_logger().info('Received home_the_robot service call.')
        response.success = success
        response.message = message
        return response

    def stow_the_robot_callback(self, request, response):
        self.stow_the_robot()

        self.get_logger().info('Received stow_the_robot service call.')
        response.success = True
        response.message = 'Stowed.'
        return response

    def navigation_mode_service_callback(self, request, response):
        success, message = self.turn_on_navigation_mode()
        response.success = success
        response.message = message
        return response

    def position_mode_service_callback(self, request, response):
        success, message = self.turn_on_position_mode()
        response.success = success
        response.message = message
        return response

    def trajectory_mode_service_callback(self, request, response):
        success, message = self.turn_on_trajectory_mode()
        response.success = success
        response.message = message
        return response

    def gamepad_mode_service_callback(self, request, response):
        success, message = self.turn_on_gamepad_mode()
        response.success = success
        response.message = message
        return response

    def runstop_service_callback(self, request, response):
        self.runstop_the_robot(request.data)

        response.success = True
        response.message = 'is_runstopped: {0}'.format(request.data)
        return response
    
    def home_the_robot(self):
        self.robot_mode_rwlock.acquire_read()
        can_home = self.robot_mode in self.control_modes
        last_robot_mode = copy.copy(self.robot_mode)
        self.robot_mode_rwlock.release_read()
        if not can_home:
            errmsg = f'Cannot home while in mode={last_robot_mode}.'
            self.get_logger().error(errmsg)
            return False, errmsg
        def code_to_run():
            pass
        self.change_mode('homing', code_to_run)
        self.robot.home()
        self.change_mode(last_robot_mode, code_to_run)
        return True, 'Homed.'
    
    def stow_the_robot(self):
        self.robot_mode_rwlock.acquire_read()
        can_stow = self.robot_mode in self.control_modes
        last_robot_mode = copy.copy(self.robot_mode)
        self.robot_mode_rwlock.release_read()
        if not can_stow:
            errmsg = f'Cannot stow while in mode={last_robot_mode}.'
            self.get_logger().error(errmsg)
            return False, errmsg
        def code_to_run():
            pass
        self.change_mode('stowing', code_to_run)
        self.robot.stow()
        self.change_mode(last_robot_mode, code_to_run)
        return True, 'Stowed.'

    def runstop_the_robot(self, runstopped, just_change_mode=False):
        if runstopped:
            self.robot_mode_rwlock.acquire_read()
            already_runstopped = self.robot_mode == 'runstopped'
            if not already_runstopped:
                self.prerunstop_mode = copy.copy(self.robot_mode)
            self.robot_mode_rwlock.release_read()
            if already_runstopped:
                return

            def code_to_run():
                pass
            self.change_mode('runstopped', code_to_run)
            if not just_change_mode:
                self.robot.pimu.runstop_event_trigger()
                # self.robot.push_command()#Moved to main
        else:
            self.robot_mode_rwlock.acquire_read()
            already_not_runstopped = self.robot_mode != 'runstopped'
            self.robot_mode_rwlock.release_read()
            if already_not_runstopped:
                return

            def code_to_run():
                pass
            self.change_mode(self.prerunstop_mode, code_to_run)
            if not just_change_mode:
                self.robot.pimu.runstop_event_reset()
                # self.robot.push_command() #Moved to main

    # ROS Setup #################
    def ros_setup(self):
        self.node_name = self.get_name()

        self.get_logger().info("For use with S T R E T C H (TM) RESEARCH EDITION from Hello Robot Inc.")

        self.get_logger().info("{0} started".format(self.node_name))
        
        if int(stretch_body.__version__.split('.')[1]) < 5:
            self.get_logger().fatal("ERROR: Found old stretch_body version. Please upgrade stretch_body to v0.5.0 or above.")
            rclpy.shutdown()
            exit()
        
        self.robot = rb.Robot()
        #Handle the non_dxl status in local loop, not thread
        if not self.robot.startup(start_non_dxl_thread=False,
                                  start_dxl_thread=True,
                                  start_sys_mon_thread=True):
            self.get_logger().fatal('Robot startup failed.')
            rclpy.shutdown()
            exit()
        if not self.robot.is_calibrated():
            self.get_logger().warn("Robot not homed. Call /home_the_robot service.")
        self.gamepad_teleop = gamepad_teleop.GamePadTeleop(self.robot, print_dongle_status=False)
        self.gamepad_teleop.startup()

        self.declare_parameter('mode', "position")
        mode = self.get_parameter('mode').value
        if mode not in self.control_modes:
            self.get_logger().warn(f'{self.node_name} given invalid mode={mode}, using position instead')
            mode = 'position'
        self.get_logger().info('mode = ' + str(mode))
        if mode == "position":
            self.turn_on_position_mode()
        elif mode == "navigation":
            self.turn_on_navigation_mode()
        elif mode == "trajectory":
            self.turn_on_trajectory_mode()
        elif mode ==  "gamepad":
            self.turn_on_gamepad_mode()

        self.declare_parameter('broadcast_odom_tf', False)
        self.broadcast_odom_tf = self.get_parameter('broadcast_odom_tf').value
        self.get_logger().info('broadcast_odom_tf = ' + str(self.broadcast_odom_tf))
        if self.broadcast_odom_tf:
            self.tf_broadcaster = tf2_ros.TransformBroadcaster(self)

        large_ang = np.radians(45.0)

        self.declare_parameter('controller_calibration_file')
        filename = self.get_parameter('controller_calibration_file').value
        self.get_logger().info('Loading controller calibration parameters for the head from YAML file named {0}'.format(filename))
        with open(filename, 'r') as fid:
            self.controller_parameters = yaml.safe_load(fid)

            self.get_logger().info('controller parameters loaded = {0}'.format(self.controller_parameters))

            self.head_tilt_calibrated_offset_rad = self.controller_parameters['tilt_angle_offset']
            ang = self.head_tilt_calibrated_offset_rad
            if (abs(ang) > large_ang):
                self.get_logger().warn('self.head_tilt_calibrated_offset_rad HAS AN UNUSUALLY LARGE MAGNITUDE')
            self.get_logger().info('self.head_tilt_calibrated_offset_rad in degrees ='
                                   ' {0}'.format(np.degrees(self.head_tilt_calibrated_offset_rad)))

            self.head_pan_calibrated_offset_rad = self.controller_parameters['pan_angle_offset']
            ang = self.head_pan_calibrated_offset_rad
            if (abs(ang) > large_ang):
                self.get_logger().warn('self.head_pan_calibrated_offset_rad HAS AN UNUSUALLY LARGE MAGNITUDE')
            self.get_logger().info('self.head_pan_calibrated_offset_rad in degrees ='
                                   ' {0}'.format(np.degrees(self.head_pan_calibrated_offset_rad)))

            self.head_pan_calibrated_looked_left_offset_rad = self.controller_parameters['pan_looked_left_offset']
            ang = self.head_pan_calibrated_looked_left_offset_rad
            if (abs(ang) > large_ang):
                self.get_logger().warn('self.head_pan_calibrated_looked_left_offset_rad HAS AN UNUSUALLY LARGE MAGNITUDE')
            self.get_logger().info(
                'self.head_pan_calibrated_looked_left_offset_rad in degrees = {0}'.format(
                    np.degrees(self.head_pan_calibrated_looked_left_offset_rad)))

            self.head_tilt_backlash_transition_angle_rad = self.controller_parameters['tilt_angle_backlash_transition']
            self.get_logger().info(
                'self.head_tilt_backlash_transition_angle_rad in degrees = {0}'.format(
                    np.degrees(self.head_tilt_backlash_transition_angle_rad)))

            self.head_tilt_calibrated_looking_up_offset_rad = self.controller_parameters['tilt_looking_up_offset']
            ang = self.head_tilt_calibrated_looking_up_offset_rad
            if (abs(ang) > large_ang):
                self.get_logger().warn('self.head_tilt_calibrated_looking_up_offset_rad HAS AN UNUSUALLY LARGE MAGNITUDE')
            self.get_logger().info(
                'self.head_tilt_calibrated_looking_up_offset_rad in degrees = {0}'.format(
                    np.degrees(self.head_tilt_calibrated_looking_up_offset_rad)))

            self.wrist_extension_calibrated_retracted_offset_m = self.controller_parameters['arm_retracted_offset']
            m = self.wrist_extension_calibrated_retracted_offset_m
            if (abs(m) > 0.05):
                self.get_logger().warn('self.wrist_extension_calibrated_retracted_offset_m HAS AN UNUSUALLY LARGE MAGNITUDE')
            self.get_logger().info(
                'self.wrist_extension_calibrated_retracted_offset_m in meters = {0}'.format(
                    self.wrist_extension_calibrated_retracted_offset_m))

        self.linear_velocity_mps = 0.0  # m/s ROS SI standard for cmd_vel (REP 103)
        self.angular_velocity_radps = 0.0  # rad/s ROS SI standard for cmd_vel (REP 103)

        self.max_arm_height = 1.1

        self.odom_pub = self.create_publisher(Odometry, 'odom', 1)

        self.power_pub = self.create_publisher(BatteryState, 'battery', 1)
        self.homed_pub = self.create_publisher(Bool, 'is_homed', 1)
        self.mode_pub = self.create_publisher(String, 'mode', 1)
        self.tool_pub = self.create_publisher(String, 'tool', 1)

        self.imu_mobile_base_pub = self.create_publisher(Imu, 'imu_mobile_base', 1)
        self.magnetometer_mobile_base_pub = self.create_publisher(MagneticField, 'magnetometer_mobile_base', 1)
        self.imu_wrist_pub = self.create_publisher(Imu, 'imu_wrist', 1)
        self.runstop_event_pub = self.create_publisher(Bool, 'is_runstopped', 1)

        self.group = MutuallyExclusiveCallbackGroup()
        self.create_subscription(Twist, "cmd_vel", self.set_mobile_base_velocity_callback, 1, callback_group=self.group)
        
        self.create_subscription(Joy, "stretch_gamepad", self.set_gamepad_motion_callback, 1, callback_group=self.group)

        self.declare_parameter('rate', 30.0)
        self.joint_state_rate = self.get_parameter('rate').value
        self.declare_parameter('timeout', 0.5)
        self.timeout_s = self.get_parameter('timeout').value
        self.timeout = Duration(seconds=self.timeout_s)
        self.get_logger().info("{0} rate = {1} Hz".format(self.node_name, self.joint_state_rate))
        self.get_logger().info("{0} timeout = {1} s".format(self.node_name, self.timeout_s))

        self.declare_parameter('use_fake_mechaduinos', False)
        self.use_fake_mechaduinos = self.get_parameter('use_fake_mechaduinos').value
        self.get_logger().info("{0} use_fake_mechaduinos = {1}".format(self.node_name, self.use_fake_mechaduinos))

        self.base_frame_id = 'base_link'
        self.get_logger().info("{0} base_frame_id = {1}".format(self.node_name, self.base_frame_id))
        self.odom_frame_id = 'odom'
        self.get_logger().info("{0} odom_frame_id = {1}".format(self.node_name, self.odom_frame_id))

        self.joint_state_pub = self.create_publisher(JointState, 'joint_states', 1)

        self.last_twist_time = self.get_clock().now()
        self.last_gamepad_joy_time = self.get_clock().now()

        # start action server for joint trajectories
        self.declare_parameter('fail_out_of_range_goal', True)
        self.fail_out_of_range_goal = self.get_parameter('fail_out_of_range_goal').value
        
        self.declare_parameter('action_server_rate', 30.0)
        self.action_server_rate = self.get_parameter('action_server_rate').value

        self.diagnostics = StretchDiagnostics(self, self.robot)

        self.switch_to_navigation_mode_service = self.create_service(Trigger,
                                                                     '/switch_to_navigation_mode',
                                                                     self.navigation_mode_service_callback)

        self.switch_to_position_mode_service = self.create_service(Trigger,
                                                                   '/switch_to_position_mode',
                                                                   self.position_mode_service_callback)

        self.switch_to_trajectory_mode_service = self.create_service(Trigger,
                                                                       '/switch_to_trajectory_mode',
                                                                       self.trajectory_mode_service_callback)

        self.switch_to_gamepad_mode_service = self.create_service(Trigger,
                                                                    '/switch_to_gamepad_mode',
                                                                    self.gamepad_mode_service_callback)

        self.stop_the_robot_service = self.create_service(Trigger,
                                                          '/stop_the_robot',
                                                          self.stop_the_robot_callback)

        self.home_the_robot_service = self.create_service(Trigger,
                                                          '/home_the_robot',
                                                          self.home_the_robot_callback)

        self.stow_the_robot_service = self.create_service(Trigger,
                                                           '/stow_the_robot',
                                                           self.stow_the_robot_callback)

        self.runstop_service = self.create_service(SetBool,
                                                   '/runstop',
                                                   self.runstop_service_callback)
        
        # start loop to command the mobile base velocity, publish
        # odometry, and publish joint states
        timer_period = 1.0 / self.joint_state_rate
        self.timer = self.create_timer(timer_period, self.command_mobile_base_velocity_and_publish_state)


def main():
    try:
        rclpy.init()
        executor = MultiThreadedExecutor(num_threads=2)
        node = StretchDriver()
        joint_trajectory_action = JointTrajectoryAction(node, node.action_server_rate)
        executor.add_node(node)
        executor.add_node(joint_trajectory_action)
        try:
            executor.spin()
        finally:
            executor.shutdown()
            joint_trajectory_action.destroy_node()
            node.destroy_node()
    except (KeyboardInterrupt, ThreadServiceExit):
        node.gamepad_teleop.stop()
        node.robot.stop()


if __name__ == '__main__':
    main()<|MERGE_RESOLUTION|>--- conflicted
+++ resolved
@@ -6,11 +6,8 @@
 import threading
 from .rwlock import RWLock
 import stretch_body.robot as rb
-<<<<<<< HEAD
 from stretch_body import gamepad_teleop
-=======
 import stretch_body
->>>>>>> aa213f11
 from stretch_body.hello_utils import ThreadServiceExit
 
 import tf2_ros
