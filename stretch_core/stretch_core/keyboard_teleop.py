#!/usr/bin/env python3

from functools import partial
import math
import sys

from .keyboard import KBHit

import rclpy
<<<<<<< HEAD
from rclpy.action import ActionClient
from rclpy.service import Service
from rclpy.node import Node
from rclpy.time import Time
=======
>>>>>>> aa1748b7
from rclpy.duration import Duration
from std_msgs.msg import String
from sensor_msgs.msg import JointState
from control_msgs.action import FollowJointTrajectory
from trajectory_msgs.msg import JointTrajectoryPoint, MultiDOFJointTrajectoryPoint
from geometry_msgs.msg import Transform

import hello_helpers.hello_misc as hm


class GetKeyboardCommands:

    def __init__(self):
        self.kb = KBHit()
        self.step_size = 'medium'
        self.rad_per_deg = math.pi/180.0
        self.small_deg = 3.0
        self.small_rad = self.rad_per_deg * self.small_deg
        self.small_translate = 0.005  #0.02
        self.medium_deg = 6.0
        self.medium_rad = self.rad_per_deg * self.medium_deg
        self.medium_translate = 0.04
        self.big_deg = 12.0
        self.big_rad = self.rad_per_deg * self.big_deg
        self.big_translate = 0.06
        self.mode = 'position' #'trajectory' #'navigation'

    def get_deltas(self):
        if self.step_size == 'small':
            deltas = {'rad': self.small_rad, 'translate': self.small_translate}
        if self.step_size == 'medium':
            deltas = {'rad': self.medium_rad, 'translate': self.medium_translate} 
        if self.step_size == 'big':
            deltas = {'rad': self.big_rad, 'translate': self.big_translate} 
        return deltas

    def print_commands(self):
        print('---------- KEYBOARD TELEOP MENU -----------')
        print('                                           ')
        print('              i HEAD UP                    ')
        print(' j HEAD LEFT            l HEAD RIGHT       ')
        print('              , HEAD DOWN                  ')
        print('                                           ')
        print('                                           ')
        print(' 7 BASE ROTATE LEFT     9 BASE ROTATE RIGHT')
        print(' home                   page-up            ')
        print('                                           ')
        print('                                           ')
        print('              8 LIFT UP                    ')
        print('              up-arrow                     ')
        print(' 4 BASE FORWARD         6 BASE BACK        ')
        print(' left-arrow             right-arrow        ')
        print('              2 LIFT DOWN                  ')
        print('              down-arrow                   ')
        print('                                           ')
        print('                                           ')
        print('              w ARM OUT                    ')
        print(' a WRIST FORWARD        d WRIST BACK       ')
        print('              x ARM IN                     ')
        print('                                           ')
        print('                                           ')
        print('              5 GRIPPER CLOSE              ')
        print('              0 GRIPPER OPEN               ')
        print('                                           ')
        print('  step size:  b BIG, m MEDIUM, s SMALL     ')
        print('                                           ')
        print('              q QUIT                       ')
        print('                                           ')
        print('-------------------------------------------')

    def done_callback(self, future):
        try:
            response = future.result()
        except Exception as e:
            print("Service call failed: %r" % (e,))

    def get_command(self, node):
        command = None
        c = None

        if self.kb.kbhit(): # Returns True if any key pressed
            c = self.kb.getch()
<<<<<<< HEAD
             
        ####################################################
        ## MOSTLY MAPPING RELATED CAPABILITIES
        ## (There are non-mapping outliers.)
        ####################################################
        
        # Sequential performs a fixed number of autonomus mapping iterations
        if (c == '!') and self.mapping_on:
            number_iterations = 4
            for n in range(number_iterations):
                # Trigger a 3D scan with the D435i
                trigger_request = Trigger.Request() 
                trigger_result = node.trigger_head_scan_service(trigger_request)
                node.get_logger().info('trigger_result = {0}'.format(trigger_result))

                # Trigger driving the robot to the estimated next best place to scan
                trigger_request = Trigger.Request() 
                trigger_result = node.trigger_drive_to_scan_service(trigger_request)
                node.get_logger().info('trigger_result = {0}'.format(trigger_result))
                
        # Trigger localizing the robot to a new pose anywhere on the current map
        if ((c == '+') or (c == '=')) and self.mapping_on:
            trigger_request = Trigger.Request() 
            trigger_result = node.trigger_global_localization_service(trigger_request)
            node.get_logger().info('trigger_result = {0}'.format(trigger_result))

        # Trigger localizing the robot to a new pose that is near its current pose on the map
        if ((c == '-') or (c == '_')) and self.mapping_on:
            trigger_request = Trigger.Request() 
            trigger_result = node.trigger_local_localization_service(trigger_request)
            node.get_logger().info('trigger_result = {0}'.format(trigger_result))

        # Trigger driving the robot to the estimated next best place to perform a 3D scan
        if ((c == '\\') or (c == '|')) and self.mapping_on:
            trigger_request = Trigger.Request() 
            trigger_result = node.trigger_drive_to_scan_service(trigger_request)
            node.get_logger().info('trigger_result = {0}'.format(trigger_result))

        # Trigger performing a 3D scan using the D435i
        if (c == ' ') and self.mapping_on:
            trigger_request = Trigger.Request() 
            trigger_result = node.trigger_head_scan_service(trigger_request)
            node.get_logger().info('trigger_result = {0}'.format(trigger_result))

        # Trigger rotating the mobile base to align with the nearest 3D cliff detected visually
        if ((c == '[') or (c == '{')) and self.mapping_on:
            trigger_request = Trigger.Request() 
            trigger_result = node.trigger_align_with_nearest_cliff_service(trigger_request)
            node.get_logger().info('trigger_result = {0}'.format(trigger_result))

        # DEPRECATED: Trigger extend arm until contact
        if ((c == ']') or (c == '}')) and self.mapping_on:
            trigger_request = Trigger.Request() 
            trigger_result = node.trigger_reach_until_contact_service(trigger_request)
            node.get_logger().info('trigger_result = {0}'.format(trigger_result))

        # DEPRECATED: Trigger lower arm until contact
        if ((c == ':') or (c == ';')) and self.mapping_on:
            trigger_request = Trigger.Request() 
            trigger_result = node.trigger_lower_until_contact_service(trigger_request)
            node.get_logger().info('trigger_result = {0}'.format(trigger_result))
            
        
        ####################################################
        ## OTHER CAPABILITIES
        ####################################################

        # Trigger Hello World whiteboard writing demo
        if ((c == '`') or (c == '~')) and self.hello_world_on:
            trigger_request = Trigger.Request() 
            trigger_result = node.trigger_write_hello_service(trigger_request)
            node.get_logger().info('trigger_result = {0}'.format(trigger_result))

        # Trigger open drawer demo with downward hook motion
        if ((c == 'z') or (c == 'Z')) and self.open_drawer_on:
            trigger_request = Trigger.Request() 
            trigger_result = node.trigger_open_drawer_down_service(trigger_request)
            node.get_logger().info('trigger_result = {0}'.format(trigger_result))

        # Trigger open drawer demo with upward hook motion
        if ((c == '.') or (c == '>')) and self.open_drawer_on:
            trigger_request = Trigger.Request() 
            trigger_result = node.trigger_open_drawer_up_service(trigger_request)
            node.get_logger().info('trigger_result = {0}'.format(trigger_result))

        # Trigger clean surface demo
        if ((c == '/') or (c == '?')) and self.clean_surface_on:
            trigger_request = Trigger.Request() 
            future = node.trigger_clean_surface_service.call_async(trigger_request)
            node.get_logger().info('trigger_result = {0}'.format(future))
            future.add_done_callback(partial(self.done_callback))
            
        # Trigger grasp object demo    
        if ((c == '\'') or (c == '\"')) and self.grasp_object_on:
            trigger_request = Trigger.Request() 
            trigger_result = node.trigger_grasp_object_service(trigger_request)
            node.get_logger().info('trigger_result = {0}'.format(trigger_result))

        # Trigger deliver object demo    
        if ((c == 'y') or (c == 'Y')) and self.deliver_object_on:
            trigger_request = Trigger.Request() 
            trigger_result = node.trigger_deliver_object_service(trigger_request)
            node.get_logger().info('trigger_result = {0}'.format(trigger_result))

=======
>>>>>>> aa1748b7
            
        ####################################################
        ## BASIC KEYBOARD TELEOPERATION COMMANDS
        ####################################################
        
        # 8 or up arrow
        if c == '8' or c == '\x1b[A':
            print("Lift up")
            command = {'joint': 'joint_lift', 'delta': self.get_deltas()['translate']}
        # 2 or down arrow
        if c == '2' or c == '\x1b[B':
            print("Lift down")
            command = {'joint': 'joint_lift', 'delta': -self.get_deltas()['translate']}
        if self.mode == 'trajectory':
            # 4 or left arrow
            if c == '4' or c == '\x1b[D':
                command = {'joint': 'joint_mobile_base_translation', 'delta': self.get_deltas()['translate']}
            # 6 or right arrow
            if c == '6' or c == '\x1b[C':
                command = {'joint': 'joint_mobile_base_translation', 'delta': -self.get_deltas()['translate']}
        elif self.mode == 'position':
            # 4 or left arrow
            if c == '4' or c == '\x1b[D':
                command = {'joint': 'translate_mobile_base', 'inc': self.get_deltas()['translate']}
            # 6 or right arrow
            if c == '6' or c == '\x1b[C':
                command = {'joint': 'translate_mobile_base', 'inc': -self.get_deltas()['translate']}
            # 1 or end key 
            if c == '7' or c == '\x1b[H':
                command = {'joint': 'rotate_mobile_base', 'inc': self.get_deltas()['rad']}
            # 3 or pg down 5~
            if c == '9' or c == '\x1b[5':
                command = {'joint': 'rotate_mobile_base', 'inc': -self.get_deltas()['rad']}
        elif self.mode == 'navigation':
            print('ERROR: Navigation mode is not currently supported.')

        if c == 'w' or c == 'W':
            command = {'joint': 'wrist_extension', 'delta': self.get_deltas()['translate']}
        if c == 'x' or c == 'X':
            command = {'joint': 'wrist_extension', 'delta': -self.get_deltas()['translate']}
        if c == 'd' or c == 'D':
            command = {'joint': 'joint_wrist_yaw', 'delta': -self.get_deltas()['rad']}
        if c == 'a' or c == 'A':
            command = {'joint': 'joint_wrist_yaw', 'delta': self.get_deltas()['rad']}
        if c == '5' or c == '\x1b[E' or c == 'g' or c == 'G':
            # grasp
            command = {'joint': 'joint_gripper_finger_left', 'delta': -self.get_deltas()['rad']}
        if c == '0' or c == '\x1b[2' or c == 'r' or c == 'R':
            # release
            command = {'joint': 'joint_gripper_finger_left', 'delta': self.get_deltas()['rad']}
        if c == 'i' or c == 'I':
            command = {'joint': 'joint_head_tilt', 'delta': (2.0 * self.get_deltas()['rad'])}
        if c == ',' or c == '<':
            command = {'joint': 'joint_head_tilt', 'delta': -(2.0 * self.get_deltas()['rad'])}
        if c == 'j' or c == 'J':
            command = {'joint': 'joint_head_pan', 'delta': (2.0 * self.get_deltas()['rad'])}
        if c == 'l' or c == 'L':
            command = {'joint': 'joint_head_pan', 'delta': -(2.0 * self.get_deltas()['rad'])}
        if c == 'b' or c == 'B':
            print('process_keyboard.py: changing to BIG step size')
            self.step_size = 'big'
        if c == 'm' or c == 'M':
            print('process_keyboard.py: changing to MEDIUM step size')
            self.step_size = 'medium'
        if c == 's' or c == 'S':
            print('process_keyboard.py: changing to SMALL step size')
            self.step_size = 'small'
        if c == 'q' or c == 'Q':
            print('keyboard_teleop exiting...')
            print('Received quit character (q), so exiting')
            rclpy.shutdown()
            sys.exit(0)

        ####################################################

        return command


class KeyboardTeleopNode(Node):

<<<<<<< HEAD
    def __init__(self, mapping_on=False, hello_world_on=False, open_drawer_on=False, clean_surface_on=False, grasp_object_on=False, deliver_object_on=False):
        super().__init__('keyboard_teleop',
                         allow_undeclared_parameters=True,
                         automatically_declare_parameters_from_overrides=True)
        self.keys = GetKeyboardCommands(mapping_on, hello_world_on, open_drawer_on, clean_surface_on, grasp_object_on, deliver_object_on)
        self.mapping_on = mapping_on
        self.hello_world_on = hello_world_on
        self.open_drawer_on = open_drawer_on
        self.clean_surface_on = clean_surface_on
        self.grasp_object_on = grasp_object_on
        self.deliver_object_on = deliver_object_on
=======
    def __init__(self):
        hm.HelloNode.__init__(self)
        self.keys = GetKeyboardCommands()
>>>>>>> aa1748b7
        self.joint_state = JointState()
        self.robot_mode = String()
        
    def joint_states_callback(self, joint_state):
        self.joint_state = joint_state

    def mode_callback(self, mode):
        self.robot_mode = mode.data

    def send_command(self, command):
        joint_state = self.joint_state
        if (joint_state is not None) and (command is not None):
            if self.robot_mode == 'position':
                point = JointTrajectoryPoint()
                duration = Duration(seconds=0.0)
                point.time_from_start = duration.to_msg()
                trajectory_goal = FollowJointTrajectory.Goal()
                # trajectory_goal.goal_time_tolerance = rclpy.time.Time()
                joint_name = command['joint']
                trajectory_goal.trajectory.joint_names = [joint_name]

                # for base joints
                if 'inc' in command:
                    inc = command['inc']
                    new_value = inc

                # for non-base joints
                elif 'delta' in command:
                    joint_index = joint_state.name.index(joint_name)
                    joint_value = joint_state.position[joint_index]
                    delta = command['delta']
                    new_value = joint_value + delta
                
                point.positions = [new_value]
                trajectory_goal.trajectory.points = [point]
                trajectory_goal.trajectory.header.stamp = self.get_clock().now().to_msg()
                # self.get_logger().info("Sending goal...")
                self.trajectory_client.send_goal_async(trajectory_goal)

            elif self.robot_mode == 'trajectory':
                trajectory_goal = FollowJointTrajectory.Goal()
                # trajectory_goal.goal_time_tolerance = rclpy.time.Time()
                joint_name = command['joint']
                duration1 = Duration(seconds=0.0)
                duration2 = Duration(seconds=1.0)

                # for base joints
                if 'inc' in command:
                    inc = command['inc']
                    point1 = MultiDOFJointTrajectoryPoint()
                    point2 = MultiDOFJointTrajectoryPoint()
                    point1.time_from_start = duration1.to_msg()
                    point2.time_from_start = duration2.to_msg()
                    transform1 = Transform()
                    transform2 = Transform()
                    transform1.translation.x = 0.0
                    transform1.rotation.w = 1.0
                    transform2.translation.x = inc
                    transform2.rotation.w = 1.0
                    point1.transforms = [transform1]
                    point2.transforms = [transform2]
                    # joint_name should be 'position' and not one generated by command i.e. 'translate/rotate_mobile_base'
                    joint_name = 'position'
                    trajectory_goal.multi_dof_trajectory.joint_names = [joint_name]
                    trajectory_goal.multi_dof_trajectory.points = [point1, point2]
                    trajectory_goal.multi_dof_trajectory.header.stamp = self.get_clock().now().to_msg()
                    self.trajectory_client.send_goal_async(trajectory_goal)

                # for non-base joints
                elif 'delta' in command:
                    point1 = JointTrajectoryPoint()
                    point2 = JointTrajectoryPoint()
                    point1.time_from_start = duration1.to_msg()
                    point2.time_from_start = duration2.to_msg()
                    joint_index = joint_state.name.index(joint_name)
                    joint_value = joint_state.position[joint_index]
                    delta = command['delta']
                    new_value = joint_value + delta
                    point1.positions = [joint_value]
                    point2.positions = [new_value]
                    trajectory_goal.trajectory.joint_names = [joint_name]
                    trajectory_goal.trajectory.points = [point1, point2]
                    trajectory_goal.trajectory.header.stamp = self.get_clock().now().to_msg()
                    self.trajectory_client.send_goal_async(trajectory_goal)

            else:
                self.get_logger().warn('Keyboard teleoperation available only in position or manipulaiton mode')


    def main(self):
        # rclpy.init()
        # hm.HelloNode.main(self, 'keyboard_teleop', 'keyboard_teleop', wait_for_first_pointcloud=False)

<<<<<<< HEAD
        if self.mapping_on: 
            self.get_logger().info('Node ' + self.node_name + ' waiting to connect to /funmap/trigger_head_scan.')

            # ROS2 template for creating a service client, must be used for all services below
            # self.trigger_head_scan_service = node.create_client(Trigger, '/funmap/trigger_head_scan')
            # while not self.trigger_head_scan_service.wait_for_service(timeout_sec=1.0):
            #     self.get_logger().info('service not available, waiting again...')
            # self.get_logger().info('Node ' + self.node_name + ' connected to /funmap/trigger_head_scan.')

            rospy.wait_for_service('/funmap/trigger_head_scan')
            self.get_logger().info('Node ' + self.node_name + ' connected to /funmap/trigger_head_scan.')
            self.trigger_head_scan_service = rospy.ServiceProxy('/funmap/trigger_head_scan', Trigger)

            rospy.wait_for_service('/funmap/trigger_drive_to_scan')
            self.get_logger().info('Node ' + self.node_name + ' connected to /funmap/trigger_drive_to_scan.')
            self.trigger_drive_to_scan_service = rospy.ServiceProxy('/funmap/trigger_drive_to_scan', Trigger)

            rospy.wait_for_service('/funmap/trigger_global_localization')
            self.get_logger().info('Node ' + self.node_name + ' connected to /funmap/trigger_global_localization.')
            self.trigger_global_localization_service = rospy.ServiceProxy('/funmap/trigger_global_localization', Trigger)

            rospy.wait_for_service('/funmap/trigger_local_localization')
            self.get_logger().info('Node ' + self.node_name + ' connected to /funmap/trigger_local_localization.')
            self.trigger_local_localization_service = rospy.ServiceProxy('/funmap/trigger_local_localization', Trigger)

            rospy.wait_for_service('/funmap/trigger_align_with_nearest_cliff')
            self.get_logger().info('Node ' + self.node_name + ' connected to /funmap/trigger_align_with_nearest_cliff.')
            self.trigger_align_with_nearest_cliff_service = rospy.ServiceProxy('/funmap/trigger_align_with_nearest_cliff', Trigger)

            rospy.wait_for_service('/funmap/trigger_reach_until_contact')
            self.get_logger().info('Node ' + self.node_name + ' connected to /funmap/trigger_reach_until_contact.')
            self.trigger_reach_until_contact_service = rospy.ServiceProxy('/funmap/trigger_reach_until_contact', Trigger)

            rospy.wait_for_service('/funmap/trigger_lower_until_contact')
            self.get_logger().info('Node ' + self.node_name + ' connected to /funmap/trigger_lower_until_contact.')
            self.trigger_lower_until_contact_service = rospy.ServiceProxy('/funmap/trigger_lower_until_contact', Trigger)

        if self.hello_world_on: 
            rospy.wait_for_service('/hello_world/trigger_write_hello')
            self.get_logger().info('Node ' + self.node_name + ' connected to /hello_world/trigger_write_hello.')
            self.trigger_write_hello_service = rospy.ServiceProxy('/hello_world/trigger_write_hello', Trigger)

        if self.open_drawer_on:
            rospy.wait_for_service('/open_drawer/trigger_open_drawer_down')
            self.get_logger().info('Node ' + self.node_name + ' connected to /open_drawer/trigger_open_drawer_down.')
            self.trigger_open_drawer_down_service = rospy.ServiceProxy('/open_drawer/trigger_open_drawer_down', Trigger)

            rospy.wait_for_service('/open_drawer/trigger_open_drawer_up')
            self.get_logger().info('Node ' + self.node_name + ' connected to /open_drawer/trigger_open_drawer_up.')
            self.trigger_open_drawer_up_service = rospy.ServiceProxy('/open_drawer/trigger_open_drawer_up', Trigger)

            
        if self.clean_surface_on:
            self.trigger_clean_surface_service = self.create_client(Trigger,
                                                                    '/clean_surface/trigger_clean_surface')
            self.trigger_clean_surface_service.wait_for_service()
            # rospy.wait_for_service('/clean_surface/trigger_clean_surface')
            self.get_logger().info('Node ' + self.get_name() + ' connected to /clean_surface/trigger_clean_surface.')

        if self.grasp_object_on:
            rospy.wait_for_service('/grasp_object/trigger_grasp_object')
            self.get_logger().info('Node ' + self.node_name + ' connected to /grasp_object/trigger_grasp_object.')
            self.trigger_grasp_object_service = rospy.ServiceProxy('/grasp_object/trigger_grasp_object', Trigger)

        if self.deliver_object_on:
            rospy.wait_for_service('/deliver_object/trigger_deliver_object')
            self.get_logger().info('Node ' + self.node_name + ' connected to /deliver_object/trigger_deliver_object.')
            self.trigger_deliver_object_service = rospy.ServiceProxy('/deliver_object/trigger_deliver_object', Trigger)

        self.subscription = self.create_subscription(JointState, '/stretch/joint_states', self.joint_states_callback, 10)
        self.subscription

        self.trajectory_client = ActionClient(self, FollowJointTrajectory, '/stretch_controller/follow_joint_trajectory')
        server_reached = self.trajectory_client.wait_for_server(timeout_sec=60.0)
        if not server_reached:
            self.get_logger().error('Unable to connect to joint_trajectory_server. Timeout exceeded.')
            sys.exit()

=======
        self.joint_states_sub = self.create_subscription(JointState, '/stretch/joint_states', self.joint_states_callback, 1)
        self.joint_states_sub

        self.robot_mode_sub = self.create_subscription(String, 'mode', self.mode_callback, 10)
        self.robot_mode_sub
        
>>>>>>> aa1748b7
        self.keys.print_commands()
        while rclpy.ok():
            rclpy.spin_once(self)
            command = self.keys.get_command(self)
            self.send_command(command)

        self.keys.kb.set_normal_term()
        self.destroy_node()
        rclpy.shutdown()

def main():
    try:
<<<<<<< HEAD
        parser = ap.ArgumentParser(description='Keyboard teleoperation for stretch.')
        parser.add_argument('--mapping_on', action='store_true', help='Turn on mapping control. For example, the space bar will trigger a head scan. This requires that the mapping node be run (funmap).')
        parser.add_argument('--hello_world_on', action='store_true', help='Enable Hello World writing trigger, which requires connection to the appropriate hello_world service.')
        parser.add_argument('--open_drawer_on', action='store_true', help='Enable Open Drawer trigger, which requires connection to the appropriate open_drawer service.')
        parser.add_argument('--clean_surface_on', action='store_true', help='Enable Clean Surface trigger, which requires connection to the appropriate clean_surface service.')
        parser.add_argument('--grasp_object_on', action='store_true', help='Enable Grasp Object trigger, which requires connection to the appropriate grasp_object service.')
        parser.add_argument('--deliver_object_on', action='store_true', help='Enable Deliver Object trigger, which requires connection to the appropriate deliver_object service.')

        args, unknown = parser.parse_known_args()
        mapping_on = args.mapping_on
        hello_world_on = args.hello_world_on
        open_drawer_on = args.open_drawer_on
        clean_surface_on = True #args.clean_surface_on
        grasp_object_on = args.grasp_object_on
        deliver_object_on = args.deliver_object_on

        rclpy.init()
        node = KeyboardTeleopNode(mapping_on, hello_world_on, open_drawer_on, clean_surface_on, grasp_object_on, deliver_object_on)
=======
        node = KeyboardTeleopNode()
>>>>>>> aa1748b7
        node.main()
    except KeyboardInterrupt:
        node.get_logger().info('interrupt received, so shutting down')

if __name__ == '__main__':
    main()<|MERGE_RESOLUTION|>--- conflicted
+++ resolved
@@ -1,5 +1,6 @@
 #!/usr/bin/env python3
 
+import argparse as ap
 from functools import partial
 import math
 import sys
@@ -7,13 +8,10 @@
 from .keyboard import KBHit
 
 import rclpy
-<<<<<<< HEAD
 from rclpy.action import ActionClient
 from rclpy.service import Service
 from rclpy.node import Node
 from rclpy.time import Time
-=======
->>>>>>> aa1748b7
 from rclpy.duration import Duration
 from std_msgs.msg import String
 from sensor_msgs.msg import JointState
@@ -96,7 +94,6 @@
 
         if self.kb.kbhit(): # Returns True if any key pressed
             c = self.kb.getch()
-<<<<<<< HEAD
              
         ####################################################
         ## MOSTLY MAPPING RELATED CAPABILITIES
@@ -201,8 +198,6 @@
             trigger_result = node.trigger_deliver_object_service(trigger_request)
             node.get_logger().info('trigger_result = {0}'.format(trigger_result))
 
-=======
->>>>>>> aa1748b7
             
         ####################################################
         ## BASIC KEYBOARD TELEOPERATION COMMANDS
@@ -283,7 +278,6 @@
 
 class KeyboardTeleopNode(Node):
 
-<<<<<<< HEAD
     def __init__(self, mapping_on=False, hello_world_on=False, open_drawer_on=False, clean_surface_on=False, grasp_object_on=False, deliver_object_on=False):
         super().__init__('keyboard_teleop',
                          allow_undeclared_parameters=True,
@@ -295,11 +289,6 @@
         self.clean_surface_on = clean_surface_on
         self.grasp_object_on = grasp_object_on
         self.deliver_object_on = deliver_object_on
-=======
-    def __init__(self):
-        hm.HelloNode.__init__(self)
-        self.keys = GetKeyboardCommands()
->>>>>>> aa1748b7
         self.joint_state = JointState()
         self.robot_mode = String()
         
@@ -393,7 +382,6 @@
         # rclpy.init()
         # hm.HelloNode.main(self, 'keyboard_teleop', 'keyboard_teleop', wait_for_first_pointcloud=False)
 
-<<<<<<< HEAD
         if self.mapping_on: 
             self.get_logger().info('Node ' + self.node_name + ' waiting to connect to /funmap/trigger_head_scan.')
 
@@ -472,14 +460,6 @@
             self.get_logger().error('Unable to connect to joint_trajectory_server. Timeout exceeded.')
             sys.exit()
 
-=======
-        self.joint_states_sub = self.create_subscription(JointState, '/stretch/joint_states', self.joint_states_callback, 1)
-        self.joint_states_sub
-
-        self.robot_mode_sub = self.create_subscription(String, 'mode', self.mode_callback, 10)
-        self.robot_mode_sub
-        
->>>>>>> aa1748b7
         self.keys.print_commands()
         while rclpy.ok():
             rclpy.spin_once(self)
@@ -492,7 +472,6 @@
 
 def main():
     try:
-<<<<<<< HEAD
         parser = ap.ArgumentParser(description='Keyboard teleoperation for stretch.')
         parser.add_argument('--mapping_on', action='store_true', help='Turn on mapping control. For example, the space bar will trigger a head scan. This requires that the mapping node be run (funmap).')
         parser.add_argument('--hello_world_on', action='store_true', help='Enable Hello World writing trigger, which requires connection to the appropriate hello_world service.')
@@ -511,9 +490,6 @@
 
         rclpy.init()
         node = KeyboardTeleopNode(mapping_on, hello_world_on, open_drawer_on, clean_surface_on, grasp_object_on, deliver_object_on)
-=======
-        node = KeyboardTeleopNode()
->>>>>>> aa1748b7
         node.main()
     except KeyboardInterrupt:
         node.get_logger().info('interrupt received, so shutting down')
