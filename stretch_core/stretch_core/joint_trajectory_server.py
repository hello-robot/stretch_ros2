#! /usr/bin/env python3

<<<<<<< HEAD
import random
=======
import importlib
>>>>>>> aa1748b7
import time
import threading
import pickle
import numpy as np
from pathlib import Path
from serial import SerialException
import stretch_body.hello_utils as hu
from hello_helpers.hello_misc import *
from .trajectory_components import get_trajectory_components

<<<<<<< HEAD
import rclpy
from rclpy.node import Node
from rclpy.duration import Duration
from rclpy.action import ActionServer
from rclpy.qos import QoSProfile, QoSHistoryPolicy
=======
import threading
from rclpy.callback_groups import ReentrantCallbackGroup

from rclpy.node import Node
from rclpy.duration import Duration
from rclpy.action import ActionServer, CancelResponse, GoalResponse
>>>>>>> aa1748b7

from control_msgs.action import FollowJointTrajectory
from trajectory_msgs.msg import JointTrajectoryPoint

from .command_groups import HeadPanCommandGroup, HeadTiltCommandGroup, \
                           WristYawCommandGroup, GripperCommandGroup, \
                           ArmCommandGroup, LiftCommandGroup, \
                           MobileBaseCommandGroup

class JointTrajectoryAction(Node):

    def __init__(self, node, action_server_rate_hz):
        super().__init__('joint_trajectory_action')
        self.node = node
        self._goal_handle = None
        self._goal_lock = threading.Lock()
        self.action_server_rate = self.node.create_rate(action_server_rate_hz)

        qos = QoSProfile(history=QoSHistoryPolicy.KEEP_LAST, depth=0)
        self.server = ActionServer(self.node, FollowJointTrajectory, '/stretch_controller/follow_joint_trajectory',
                                   execute_callback=self.execute_cb,
                                   cancel_callback=self.cancel_cb,
<<<<<<< HEAD
                                   goal_service_qos_profile=qos)
        self.joints = get_trajectory_components(self.node.robot)
        self.node.robot._update_trajectory_dynamixel = lambda : None
        self.node.robot._update_trajectory_non_dynamixel = lambda : None
=======
                                   goal_callback=self.goal_cb,
                                   handle_accepted_callback=self.handle_accepted_cb,
                                   callback_group=ReentrantCallbackGroup())
        
>>>>>>> aa1748b7
        self.debug_dir = Path(hu.get_stretch_directory('goals'))
        self.goal_id = 0
        self.goal_id_lock = threading.Lock()
        if not self.debug_dir.exists():
            self.debug_dir.mkdir()
        
        # Position mode init
        self.head_pan_cg = HeadPanCommandGroup(node=self.node) \
            if 'head_pan' in self.node.robot.head.joints else None
        self.head_tilt_cg = HeadTiltCommandGroup(node=self.node) \
            if 'head_tilt' in self.node.robot.head.joints else None
        self.wrist_yaw_cg = WristYawCommandGroup(node=self.node) \
            if 'wrist_yaw' in self.node.robot.end_of_arm.joints else None
        self.gripper_cg = GripperCommandGroup(node=self.node) \
            if 'stretch_gripper' in self.node.robot.end_of_arm.joints else None
        self.arm_cg = ArmCommandGroup(node=self.node)
        self.lift_cg = LiftCommandGroup(node=self.node)
        self.mobile_base_cg = MobileBaseCommandGroup(node=self.node)
        self.command_groups = [self.arm_cg, self.lift_cg, self.mobile_base_cg, self.head_pan_cg,
                               self.head_tilt_cg, self.wrist_yaw_cg, self.gripper_cg]
        self.command_groups = [cg for cg in self.command_groups if cg is not None]

<<<<<<< HEAD
    def execute_cb(self, goal_handle):
        with self.goal_id_lock:
            self.goal_id += 1
            goal_id = self.goal_id
        if self.node.robot_mode != 'manipulation':
            self.node.get_logger().warn('Only manipulation mode support currently. Use /switch_to_manipulation_mode service.')
=======
        for joint in self.node.robot.end_of_arm.joints:
            module_name = self.node.robot.end_of_arm.params['devices'][joint].get('ros_py_module_name')
            class_name = self.node.robot.end_of_arm.params['devices'][joint].get('ros_py_class_name')
            if module_name and class_name:
                endofarm_cg = getattr(importlib.import_module(module_name), class_name)(node=self.node)
                self.command_groups.append(endofarm_cg)
        
        # Trajectory mode init
        self.joints = get_trajectory_components(self.node.robot)
        self.node.robot._update_trajectory_dynamixel = lambda : None
        self.node.robot._update_trajectory_non_dynamixel = lambda : None

        self.timeout = 0.2 # seconds
        self.last_goal_time = self.get_clock().now().to_msg()

    def goal_cb(self, goal_request):
        """Accept or reject a client request to begin an action."""
        self.get_logger().info('Received goal request')
        new_goal_time = self.get_clock().now().to_msg()
        time_duration = (new_goal_time.sec + new_goal_time.nanosec*pow(10,-9)) - (self.last_goal_time.sec + self.last_goal_time.nanosec*pow(10,-9))
        # If incoming commands received above 5 Hz, they are rejected
        if self._goal_handle is not None and self._goal_handle.is_active and (time_duration < self.timeout):
            return GoalResponse.REJECT # Reject goal if another goal is currently active
>>>>>>> aa1748b7

        self.last_goal_time = self.get_clock().now().to_msg()
        return GoalResponse.ACCEPT

    def handle_accepted_cb(self, goal_handle):
        with self._goal_lock:
            # This server only allows one goal at a time
            if self._goal_handle is not None and self._goal_handle.is_active:
                self.get_logger().info('Aborting previous goal')
                # Abort the existing goal
                self._goal_handle.abort()
            self._goal_handle = goal_handle

        goal_handle.execute()
    
    def execute_cb(self, goal_handle):
        # save goal to log directory
        goal = goal_handle.request
        goal_fpath = self.debug_dir / f'goal_{hu.create_time_string()}.pickle'
        with goal_fpath.open('wb') as s:
            pickle.dump(goal, s)
        
        with self.node.robot_stop_lock:
            # Escape stopped mode to execute trajectory
            self.node.stop_the_robot = False
        self.node.robot_mode_rwlock.acquire_read()
        if self.node.robot_mode not in ['position', 'trajectory', 'navigation']:
            self.node.robot_mode_rwlock.release_read()
            return self.error_callback(goal_handle, FollowJointTrajectory.Result.INVALID_GOAL, "Cannot execute goals while in mode={0}".format(self.node.robot_mode))
        
        if self.node.robot_mode == 'position':
            # For now, ignore goal time and configuration tolerances.
            commanded_joint_names = goal.trajectory.joint_names
            self.node.get_logger().info(("{0} joint_traj action: New trajectory received with joint_names = "
                        "{1}").format(self.node.node_name, commanded_joint_names))

            ###################################################
            # Decide what to do based on the commanded joints.
            updates = [c.update(commanded_joint_names, self.invalid_joints_callback,
                    robot_mode=self.node.robot_mode)
                    for c in self.command_groups]
            if not all(updates):
                # The joint names violated at least one of the command
                # group's requirements. The command group should have
                # reported the error.
                self.node.robot_mode_rwlock.release_read()
                return self.error_callback(goal_handle, FollowJointTrajectory.Result.INVALID_JOINTS, "joint names violated one of command group's requirements")

            num_valid_points = sum([c.get_num_valid_commands() for c in self.command_groups])
            if num_valid_points <= 0:
                err_str = ("Received a command without any valid joint names. "
                        "Received joint names = {0}").format(commanded_joint_names)
                self.node.robot_mode_rwlock.release_read()
                return self.error_callback(goal_handle, FollowJointTrajectory.Result.INVALID_JOINTS, err_str)
            elif num_valid_points != len(commanded_joint_names):
                err_str = ("Received only {0} valid joints out of {1} total joints. Received joint names = "
                        "{2}").format(num_valid_points, len(commanded_joint_names), commanded_joint_names)
                self.node.robot_mode_rwlock.release_read()
                return self.error_callback(goal_handle, FollowJointTrajectory.Result.INVALID_JOINTS, err_str)

            ###################################################
            # Try to reach each of the goals in sequence until
            # an error is detected or success is achieved.
            for pointi, point in enumerate(goal.trajectory.points):
                if not goal_handle.is_active:
                        self.get_logger().info('Goal aborted')
                        self.node.robot.stop_trajectory()
                        return FollowJointTrajectory.Result()

                self.node.get_logger().debug(("{0} joint_traj action: "
                                "target point #{1} = <{2}>").format(self.node.node_name, pointi, point))

                valid_goals = [c.set_goal(point, self.invalid_goal_callback, self.node.fail_out_of_range_goal)
                            for c in self.command_groups]
                if not all(valid_goals):
                    # At least one of the goals violated the requirements
                    # of a command group. Any violations should have been
                    # reported as errors by the command groups.
                    self.node.robot_mode_rwlock.release_read()
                    return self.error_callback(goal_handle, FollowJointTrajectory.Result.INVALID_JOINTS, "joint names violated one of command group's requirements")

                robot_status = self.node.robot.get_status() # uses lock held by robot
                for c in self.command_groups:
                    c.init_execution(self.node.robot, robot_status)
                self.node.robot.push_command()

                goals_reached = [c.goal_reached() for c in self.command_groups]
                goal_start_time = self.node.get_clock().now()

                while not all(goals_reached):
                    # If goal is flagged as no longer active (ie. another goal was accepted),
                    # then stop executing
                    if not goal_handle.is_active:
                        self.get_logger().info('Goal aborted')
                        self.node.robot.stop_trajectory()
                        return FollowJointTrajectory.Result()
                    
                    if goal_handle.is_cancel_requested:
                        goal_handle.canceled()
                        self.node.robot.stop_trajectory()
                        self.get_logger().info('Goal canceled')
                        self.node.robot_mode_rwlock.release_read()
                        return FollowJointTrajectory.Result()
                    
                    if (self.node.get_clock().now() - goal_start_time) > self.node.default_goal_timeout_duration:
                        err_str = ("Time to execute the current goal point = <{0}> exceeded the "
                                "default_goal_timeout = {1}").format(point, self.node.default_goal_timeout_s)
                        self.node.robot_mode_rwlock.release_read()
                        return self.error_callback(goal_handle, FollowJointTrajectory.Result.PATH_TOLERANCE_VIOLATED, err_str)
                    
                    # TODO: Handle preemption in ROS 2
                    # Check if a premption request has been received.
                    with self.node.robot_stop_lock:
                        if self.node.stop_the_robot:
                            self.node.get_logger().info("{0} joint_traj action: PREEMPTION REQUESTED, but not stopping current motions to allow smooth interpolation between old and new commands.".format(self.node.node_name))
                            self.node.stop_the_robot = False
                            self.node.robot_mode_rwlock.release_read()
                            return self.error_callback(goal_handle, 100, "preemption requested")

                    robot_status = self.node.robot.get_status()
                    named_errors = [c.update_execution(robot_status, contact_detected_callback=self.contact_detected_callback)
                                    for c in self.command_groups]
                    # It's not clear how this could ever happen. The
                    # groups in command_groups.py seem to return
                    # (self.name, self.error) or None, rather than True.
                    if any(ret == True for ret in named_errors):
                        self.node.robot_mode_rwlock.release_read()
                        # TODO: Check when this condtion is met
                        return self.error_callback(goal_handle, 100, "--")

                    self.feedback_callback(goal_handle, desired_point=point, named_errors=named_errors)
                    goals_reached = [c.goal_reached() for c in self.command_groups]
                    time.sleep(0.01)
                    # self.action_server_rate.sleep()

                self.node.get_logger().debug("{0} joint_traj action: Achieved target point.".format(self.node.node_name))

            self.node.robot_mode_rwlock.release_read()

            # If goal is flagged as no longer active (ie. another goal was accepted),
            # then stop executing
            if not goal_handle.is_active:
                self.get_logger().info('Goal aborted')
                self.node.robot.stop_trajectory()
                return FollowJointTrajectory.Result()
            return self.success_callback(goal_handle, "Achieved all target points.")
        
        elif self.node.robot_mode == 'trajectory':
             # pre-process
            try:
                goal.trajectory = merge_arm_joints(goal.trajectory)
                goal.trajectory = preprocess_gripper_trajectory(goal.trajectory)
            except FollowJointTrajectoryException as e:
                self.error_callback(goal_handle, e.CODE, str(e))
            path_tolerance_dict = {tol.name: tol for tol in goal.path_tolerance}
            goal_tolerance_dict = {tol.name: tol for tol in goal.goal_tolerance}

            # load and start trajectory
            trajectories = [goal.trajectory, goal.multi_dof_trajectory]
            trajectories = [trajectory for trajectory in trajectories if len(trajectory.points) >= 2]
            if len(trajectories) == 0:
                return self.error_callback(goal_handle, FollowJointTrajectory.Result.INVALID_JOINTS, 'no trajectory in goal contains enough waypoints')
            n_points = max([len(trajectory.points) for trajectory in trajectories])
            duration = max([Duration.from_msg(trajectory.points[-1].time_from_start) for trajectory in trajectories])
            self.node.get_logger().info(f"{self.node.node_name} joint_traj action: new traj with {n_points} points over {to_sec(duration.to_msg())} seconds")
            self.node.robot.stop_trajectory()
            for joint in self.joints:
                self.joints[joint].trajectory_manager.trajectory.clear()
            for trajectory in trajectories:
                for joint_index, joint_name in enumerate(trajectory.joint_names):
                    try:
                        self.joints[joint_name].add_waypoints(trajectory.points, joint_index)
                    except KeyError as e:
                        return self.error_callback(goal_handle, FollowJointTrajectory.Result.INVALID_GOAL, str(e))
            if not self.node.robot.follow_trajectory():
                self.node.robot.stop_trajectory()
                return self.error_callback(goal_handle, -100, 'hardware failed to start trajectory')

            # update trajectory and publish feedback
            ts = self.node.get_clock().now()
            while rclpy.ok() and self.node.get_clock().now() - ts <= duration:
                self._update_trajectory_dynamixel()
                self._update_trajectory_non_dynamixel()
                self.feedback_callback(goal_handle, start_time=ts)
                # self.action_server_rate.sleep()

<<<<<<< HEAD
        # update trajectory and publish feedback
        ts = self.node.get_clock().now()
        duration = Duration(seconds=0.01)
        while rclpy.ok() and self.node.get_clock().now() - ts <= duration:
            # self.node.get_logger().info(f"Cb {goal_id} trying to update")
            
            with self.goal_id_lock:
                # self.node.get_logger().info(f"Cb {goal_id} acquired lock")
                if goal_id != self.goal_id:
                    # self.node.get_logger().info(f"Cb: {goal_id}: new ID {self.goal_id} received")
                    return self.error_callback(goal_handle, -200, 'new trajectory received')
=======
            time.sleep(0.1)
>>>>>>> aa1748b7
            self._update_trajectory_dynamixel()
            # self.node.get_logger().info(f"Cb: {goal_id}: dynamixel updated")
            self._update_trajectory_non_dynamixel()
<<<<<<< HEAD
            # self.node.get_logger().info(f"Cb: {goal_id}: non-dynamixel updated")
            self.feedback_callback(goal_handle, ts)
            # self.node.get_logger().info(f"Cb: {goal_id}: feedback sent")
            # self.action_server_rate.sleep()
            time.sleep(0.01)
=======
            self.node.robot.stop_trajectory()
            return self.success_callback(goal_handle, 'traj succeeded!')
        
        else:
            self.node.robot_mode_rwlock.release_read()
            return self.error_callback(goal_handle, -100, 'Joint Trajectory Server only accepts goals in position or trajectory mode')
>>>>>>> aa1748b7


    def contact_detected_callback(self, err_str):
        self.node.get_logger().warn(err_str)
    
    def invalid_joints_callback(self, err_str):
        self.node.get_logger().warn(err_str)
    
    def invalid_goal_callback(self, err_str):
        self.node.get_logger().warn(err_str)
    
    def error_callback(self, goal_handle, error_code, error_str):
        print("-------------------------------------------")
        print("Errored goal")
        self.node.get_logger().info("{0} joint_traj action: {1}".format(self.node.node_name, error_str))
        result = FollowJointTrajectory.Result()
        result.error_code = error_code
        result.error_string = error_str
        goal_handle.abort()
        return result

    def cancel_cb(self, goal_handle):
        """Accept or reject a client request to cancel an action."""
        self.node.get_logger().info("{0} joint_traj action: received cancel request".format(self.node.node_name))
        # self.node.robot.stop_trajectory()
        return CancelResponse.ACCEPT # Accepting cancel request

    def feedback_callback(self, goal_handle, desired_point=None, named_errors=None, start_time=None):
        goal = goal_handle.request
        feedback = FollowJointTrajectory.Feedback()
        commanded_joint_names = goal.trajectory.joint_names

        if self.node.robot_mode == 'position':
            clean_named_errors = []
            for named_error in named_errors:
                if type(named_error) == tuple:
                    clean_named_errors.append(named_error)
                elif type(named_error) == list:
                    clean_named_errors += named_error
            clean_named_errors_dict = dict((k, v) for k, v in clean_named_errors)

            actual_point = JointTrajectoryPoint()
            error_point = JointTrajectoryPoint()
            for i, commanded_joint_name in enumerate(commanded_joint_names):
                error_point.positions.append(clean_named_errors_dict[commanded_joint_name])
                actual_point.positions.append(desired_point.positions[i] - clean_named_errors_dict[commanded_joint_name])

            self.node.get_logger().debug("{0} joint_traj action: sending feedback".format(self.node.node_name))

            feedback.desired = desired_point
            feedback.actual = actual_point
            feedback.error = error_point

        elif self.node.robot_mode == 'trajectory':
            time_along_traj = (self.node.get_clock().now() - start_time).to_msg()

            feedback.desired.time_from_start = time_along_traj
            feedback.actual.time_from_start = time_along_traj
            feedback.error.time_from_start = time_along_traj
            for joint_name in feedback.joint_names:
                joint = self.joints[joint_name]
                actual_pos = joint.get_position()

            feedback.multi_dof_joint_names = goal.multi_dof_trajectory.joint_names
        
        feedback.joint_names = commanded_joint_names
        feedback.header.stamp = self.node.get_clock().now().to_msg()
        goal_handle.publish_feedback(feedback)

    def success_callback(self, goal_handle, success_str):
        print("-------------------------------------------")
        print("Finished goal")
        self.node.get_logger().info("{0} joint_traj action: {1}".format(self.node.node_name, success_str))
        result = FollowJointTrajectory.Result()
        result.error_code = result.SUCCESSFUL
        result.error_string = success_str
        goal_handle.succeed()
        return result

    def _update_trajectory_dynamixel(self):
        try:
            self.node.robot.end_of_arm.update_trajectory()
            self.node.robot.head.update_trajectory()
        except SerialException:
            self.get_logger().warn(f'{self.node.node_name} joint_traj action: Serial Exception on updating dynamixel waypoint trajectories')

    def _update_trajectory_non_dynamixel(self):
        self.node.robot.arm.motor.pull_status()
        self.node.robot.arm.update_trajectory()
        self.node.robot.lift.motor.pull_status()
        self.node.robot.lift.update_trajectory()
        self.node.robot.base.left_wheel.pull_status()
        self.node.robot.base.right_wheel.pull_status()
        self.node.robot.base.update_trajectory()<|MERGE_RESOLUTION|>--- conflicted
+++ resolved
@@ -1,10 +1,6 @@
 #! /usr/bin/env python3
 
-<<<<<<< HEAD
-import random
-=======
 import importlib
->>>>>>> aa1748b7
 import time
 import threading
 import pickle
@@ -15,20 +11,12 @@
 from hello_helpers.hello_misc import *
 from .trajectory_components import get_trajectory_components
 
-<<<<<<< HEAD
-import rclpy
-from rclpy.node import Node
-from rclpy.duration import Duration
-from rclpy.action import ActionServer
-from rclpy.qos import QoSProfile, QoSHistoryPolicy
-=======
 import threading
 from rclpy.callback_groups import ReentrantCallbackGroup
 
 from rclpy.node import Node
 from rclpy.duration import Duration
 from rclpy.action import ActionServer, CancelResponse, GoalResponse
->>>>>>> aa1748b7
 
 from control_msgs.action import FollowJointTrajectory
 from trajectory_msgs.msg import JointTrajectoryPoint
@@ -51,17 +39,10 @@
         self.server = ActionServer(self.node, FollowJointTrajectory, '/stretch_controller/follow_joint_trajectory',
                                    execute_callback=self.execute_cb,
                                    cancel_callback=self.cancel_cb,
-<<<<<<< HEAD
-                                   goal_service_qos_profile=qos)
-        self.joints = get_trajectory_components(self.node.robot)
-        self.node.robot._update_trajectory_dynamixel = lambda : None
-        self.node.robot._update_trajectory_non_dynamixel = lambda : None
-=======
                                    goal_callback=self.goal_cb,
                                    handle_accepted_callback=self.handle_accepted_cb,
                                    callback_group=ReentrantCallbackGroup())
         
->>>>>>> aa1748b7
         self.debug_dir = Path(hu.get_stretch_directory('goals'))
         self.goal_id = 0
         self.goal_id_lock = threading.Lock()
@@ -84,14 +65,6 @@
                                self.head_tilt_cg, self.wrist_yaw_cg, self.gripper_cg]
         self.command_groups = [cg for cg in self.command_groups if cg is not None]
 
-<<<<<<< HEAD
-    def execute_cb(self, goal_handle):
-        with self.goal_id_lock:
-            self.goal_id += 1
-            goal_id = self.goal_id
-        if self.node.robot_mode != 'manipulation':
-            self.node.get_logger().warn('Only manipulation mode support currently. Use /switch_to_manipulation_mode service.')
-=======
         for joint in self.node.robot.end_of_arm.joints:
             module_name = self.node.robot.end_of_arm.params['devices'][joint].get('ros_py_module_name')
             class_name = self.node.robot.end_of_arm.params['devices'][joint].get('ros_py_class_name')
@@ -115,7 +88,6 @@
         # If incoming commands received above 5 Hz, they are rejected
         if self._goal_handle is not None and self._goal_handle.is_active and (time_duration < self.timeout):
             return GoalResponse.REJECT # Reject goal if another goal is currently active
->>>>>>> aa1748b7
 
         self.last_goal_time = self.get_clock().now().to_msg()
         return GoalResponse.ACCEPT
@@ -302,38 +274,16 @@
                 self.feedback_callback(goal_handle, start_time=ts)
                 # self.action_server_rate.sleep()
 
-<<<<<<< HEAD
-        # update trajectory and publish feedback
-        ts = self.node.get_clock().now()
-        duration = Duration(seconds=0.01)
-        while rclpy.ok() and self.node.get_clock().now() - ts <= duration:
-            # self.node.get_logger().info(f"Cb {goal_id} trying to update")
-            
-            with self.goal_id_lock:
-                # self.node.get_logger().info(f"Cb {goal_id} acquired lock")
-                if goal_id != self.goal_id:
-                    # self.node.get_logger().info(f"Cb: {goal_id}: new ID {self.goal_id} received")
-                    return self.error_callback(goal_handle, -200, 'new trajectory received')
-=======
             time.sleep(0.1)
->>>>>>> aa1748b7
             self._update_trajectory_dynamixel()
             # self.node.get_logger().info(f"Cb: {goal_id}: dynamixel updated")
             self._update_trajectory_non_dynamixel()
-<<<<<<< HEAD
-            # self.node.get_logger().info(f"Cb: {goal_id}: non-dynamixel updated")
-            self.feedback_callback(goal_handle, ts)
-            # self.node.get_logger().info(f"Cb: {goal_id}: feedback sent")
-            # self.action_server_rate.sleep()
-            time.sleep(0.01)
-=======
             self.node.robot.stop_trajectory()
             return self.success_callback(goal_handle, 'traj succeeded!')
         
         else:
             self.node.robot_mode_rwlock.release_read()
             return self.error_callback(goal_handle, -100, 'Joint Trajectory Server only accepts goals in position or trajectory mode')
->>>>>>> aa1748b7
 
 
     def contact_detected_callback(self, err_str):
