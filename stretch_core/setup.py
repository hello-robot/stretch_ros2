--- conflicted
+++ resolved
@@ -23,13 +23,9 @@
     entry_points={
         'console_scripts': [
             'stretch_driver = stretch_core.stretch_driver:main',
-<<<<<<< HEAD
             'd435i_accel_correction = stretch_core.d435i_accel_correction:main',
             'detect_aruco_markers = stretch_core.detect_aruco_markers:main',
-=======
-            'detect_aruco_markers = stretch_core.detect_aruco_markers:main',
             'd435i_accel_correction = stretch_core.d435i_accel_correction:main',
->>>>>>> 0e20c585
         ],
     },
 )