--- conflicted
+++ resolved
@@ -27,11 +27,8 @@
             'detect_aruco_markers = stretch_core.detect_aruco_markers:main',
             'd435i_accel_correction = stretch_core.d435i_accel_correction:main',
             'keyboard_teleop = stretch_core.keyboard_teleop:main',
-<<<<<<< HEAD
             'avoider = stretch_core.avoider:main',
-=======
             'align_to_aruco = stretch_core.align_to_aruco:main',
->>>>>>> 78b6445e
         ],
     },
 )